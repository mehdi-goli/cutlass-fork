/***************************************************************************************************
 * Copyright (c) 2023 - 2025 NVIDIA CORPORATION & AFFILIATES. All rights reserved.
 * SPDX-License-Identifier: BSD-3-Clause
 *
 * Redistribution and use in source and binary forms, with or without
 * modification, are permitted provided that the following conditions are met:
 *
 * 1. Redistributions of source code must retain the above copyright notice, this
 * list of conditions and the following disclaimer.
 *
 * 2. Redistributions in binary form must reproduce the above copyright notice,
 * this list of conditions and the following disclaimer in the documentation
 * and/or other materials provided with the distribution.
 *
 * 3. Neither the name of the copyright holder nor the names of its
 * contributors may be used to endorse or promote products derived from
 * this software without specific prior written permission.
 *
 * THIS SOFTWARE IS PROVIDED BY THE COPYRIGHT HOLDERS AND CONTRIBUTORS "AS IS"
 * AND ANY EXPRESS OR IMPLIED WARRANTIES, INCLUDING, BUT NOT LIMITED TO, THE
 * IMPLIED WARRANTIES OF MERCHANTABILITY AND FITNESS FOR A PARTICULAR PURPOSE ARE
 * DISCLAIMED. IN NO EVENT SHALL THE COPYRIGHT HOLDER OR CONTRIBUTORS BE LIABLE
 * FOR ANY DIRECT, INDIRECT, INCIDENTAL, SPECIAL, EXEMPLARY, OR CONSEQUENTIAL
 * DAMAGES (INCLUDING, BUT NOT LIMITED TO, PROCUREMENT OF SUBSTITUTE GOODS OR
 * SERVICES; LOSS OF USE, DATA, OR PROFITS; OR BUSINESS INTERRUPTION) HOWEVER
 * CAUSED AND ON ANY THEORY OF LIABILITY, WHETHER IN CONTRACT, STRICT LIABILITY,
 * OR TORT (INCLUDING NEGLIGENCE OR OTHERWISE) ARISING IN ANY WAY OUT OF THE USE
 * OF THIS SOFTWARE, EVEN IF ADVISED OF THE POSSIBILITY OF SUCH DAMAGE.
 *
 **************************************************************************************************/

#pragma once

#include "cutlass/relatively_equal.h"
#include "cutlass_unit_test.h"
#include "cutlass/util/reference/host/tensor_compare.h"

#include <iostream>

#include <cute/tensor.hpp>

using namespace cute;

template<typename T>
struct fp64_tester {
  using value_type = double;
};

template<typename T>
struct fp64_tester<complex<T>> {
  using value_type = complex<double>;
};

<<<<<<< HEAD
#if defined(CUTLASS_ENABLE_SYCL)
#include <sycl/sycl.hpp>
#include <syclcompat/syclcompat.hpp>
#include <cutlass/sycl_vector_types.h>

namespace sc = syclcompat;
namespace sc_exp = syclcompat::experimental;
namespace sycl_ext = sycl::ext::oneapi::experimental;

template<class ALayout,
         class BLayout,
         class CLayout,
         class SMemALayout,
         class SMemBLayout,
         class SMemCLayout,
         class SmemCopyOpA,
         class SmemCopyOpB,
         class SmemCopyOpC,
         uint32_t ThreadBlockSize,
         class TiledMma,
         uint32_t CopyMaxVecBits,
         class TA,
         class TB,
         class TC,
         class Alpha,
         class Beta,
         class ALoadTransform,
         class BLoadTransform,
         class CLoadTransform,
         class CStoreTransform>
void
cooperative_gemm_kernel(TA const*   a,
                        TB const*   b,
                        TC*         c,
                        TC*         c_out,
                        Alpha const alpha,
                        Beta  const beta,
                        ALoadTransform  a_load_transform,
                        BLoadTransform  b_load_transform,
                        CLoadTransform  c_load_transform,
                        CStoreTransform c_store_transform,
                        sycl::local_ptr<char> base_smem)
{
  using namespace cute;
  using float4 = cutlass::float4;

  Tensor g_a_tensor     = make_tensor(make_gmem_ptr(a), ALayout{});
  Tensor g_b_tensor     = make_tensor(make_gmem_ptr(b), BLayout{});
  Tensor g_c_tensor     = make_tensor(make_gmem_ptr(c), CLayout{});
  Tensor g_c_out_tensor = make_tensor(make_gmem_ptr(c_out), CLayout{});

  constexpr uint32_t copy_max_vec_bytes = CopyMaxVecBits / 8;

  auto smem_buf = reinterpret_cast<float4*>((char*)base_smem);

  auto* smem_ptr = reinterpret_cast<unsigned char*>(smem_buf);
  auto* smem_ptr_a = smem_ptr;
  auto* smem_ptr_b = smem_ptr_a + round_up((sizeof(TA) * cosize(SMemALayout {})), copy_max_vec_bytes);
  auto* smem_ptr_c = smem_ptr_b + round_up((sizeof(TB) * cosize(SMemBLayout {})), copy_max_vec_bytes);

  Tensor s_a_tensor = make_tensor(make_smem_ptr<TA>(smem_ptr_a), SMemALayout{});
  Tensor s_b_tensor = make_tensor(make_smem_ptr<TB>(smem_ptr_b), SMemBLayout{});
  Tensor s_c_tensor = make_tensor(make_smem_ptr<TC>(smem_ptr_c), SMemCLayout{});

  cooperative_copy<ThreadBlockSize, CopyMaxVecBits>(ThreadIdxX(), g_a_tensor, s_a_tensor);
  cooperative_copy<ThreadBlockSize, CopyMaxVecBits>(ThreadIdxX(), g_b_tensor, s_b_tensor);
  cooperative_copy<ThreadBlockSize, CopyMaxVecBits>(ThreadIdxX(), g_c_tensor, s_c_tensor);

  cp_async_fence();
  cp_async_wait<0>();
  syncthreads();

  TiledMma tiled_mma;
  cooperative_gemm<SmemCopyOpA, SmemCopyOpB, SmemCopyOpC>(
    ThreadIdxX(), tiled_mma,
    alpha, s_a_tensor, s_b_tensor, beta, s_c_tensor,
    a_load_transform, b_load_transform, c_load_transform, c_store_transform
  );
  syncthreads();

  cooperative_copy<ThreadBlockSize, CopyMaxVecBits>(ThreadIdxX(), s_c_tensor, g_c_out_tensor);
}

#else

template<class ALayout,
         class BLayout,
         class CLayout,
=======
template<class TA,
         class TB,
         class TC,
         class ALayout, // logical shape (M, K)
         class BLayout, // logical shape (N, K)
         class CLayout> // logical shape (M, N)
auto host_generate_gemm_inputs(
  ALayout a_layout,
  BLayout b_layout,
  CLayout c_layout
) {
  thrust::host_vector<TA> h_a(cosize(a_layout));
  thrust::host_vector<TB> h_b(cosize(b_layout));
  thrust::host_vector<TC> h_c(cosize(c_layout));
  thrust::host_vector<TC> h_c_out(cosize(c_layout));

  auto h_a_tensor = make_tensor(h_a.data(), a_layout);
  auto h_b_tensor = make_tensor(h_b.data(), b_layout);
  auto h_c_tensor = make_tensor(h_c.data(), c_layout);
  size_t max_size   = std::max<size_t>({static_cast<size_t>(size(a_layout)),
                                        static_cast<size_t>(size(b_layout)),
                                        static_cast<size_t>(size(c_layout))});
  for (size_t i = 0; i < max_size; ++i) {
    double di = static_cast<double>(i);
    if(i < size(a_layout)) {
      h_a_tensor(i) = static_cast<TA>(di / size(a_layout));
    }
    if(i < size(b_layout)) {
      h_b_tensor(i) = static_cast<TB>(di / size(a_layout));
    }
    if(i < size(c_layout)) {
      h_c_tensor(i) = static_cast<TC>((di*di) / size(a_layout));
    }
  }

  return std::make_tuple(h_a, h_b, h_c, h_c_out);
}

template<class Alpha, class EngineA, class ALayout,
         class EngineB, class BLayout,
         class Beta, class EngineC, class CLayout,
         class ALoadTransform  = cute::identity,
         class BLoadTransform  = cute::identity,
         class CLoadTransform  = cute::identity,
         class CStoreTransform = cute::identity>
thrust::host_vector<typename EngineC::value_type>
host_reference_gemm(Alpha                           alpha,
                    Tensor<EngineA, ALayout> const& h_a_tensor,
                    Tensor<EngineB, BLayout> const& h_b_tensor,
                    Beta                            beta,
                    Tensor<EngineC, CLayout> const& h_c_tensor,
                    ALoadTransform           const& a_load_transform = {},
                    BLoadTransform           const& b_load_transform = {},
                    CLoadTransform           const& c_load_transform = {},
                    CStoreTransform          const& c_store_transform = {})
  {
  // Cannot use ::value_type because it propagates to complex::value_type,
  // so ViewEngine<complex<double>>::value_type == double
  using TA = remove_cv_t<typename EngineA::element_type>;
  using TB = remove_cv_t<typename EngineB::element_type>;
  using TC = remove_cv_t<typename EngineC::element_type>;

  using tester = fp64_tester<TC>;
  using ABC_64 = typename tester::value_type;

  static_assert(std::is_same_v<typename fp64_tester<TA>::value_type, typename fp64_tester<TB>::value_type>);
  static_assert(std::is_same_v<typename fp64_tester<TB>::value_type, typename fp64_tester<TC>::value_type>);

  thrust::host_vector<TC> h_c_ref(cosize(h_c_tensor.layout()), static_cast<TC>(0.0));
  auto h_c_ref_tensor = make_tensor(h_c_ref.data(), h_c_tensor.layout());
  // A * B
  for (int k = 0; k < size<1>(h_a_tensor); k++) {
    for (int m = 0; m < size<0>(h_a_tensor); m++) {
      for (int n = 0; n < size<0>(h_b_tensor); n++) {
          const auto a_value      = a_load_transform(h_a_tensor(m, k));
          const auto b_value      = b_load_transform(h_b_tensor(n, k));
          const auto a_value_fp64 = static_cast<ABC_64>(a_value);
          const auto b_value_fp64 = static_cast<ABC_64>(b_value);
          h_c_ref_tensor(m, n) += static_cast<TC>(a_value_fp64 * b_value_fp64);
      }
    }
  }
  // C = A*B + C
  for (int i = 0; i < size(h_c_ref_tensor); i++) {
    const auto ab_value_fp64 = static_cast<ABC_64>(h_c_ref_tensor(i));
    const auto c_value_fp64  = static_cast<ABC_64>(c_load_transform(h_c_tensor(i)));
    h_c_ref_tensor(i)        = c_store_transform(static_cast<TC>(alpha * ab_value_fp64 + beta * c_value_fp64));
  }

  return h_c_ref;
}

template<class EngineC, class CLayout>
void verify_gemm_correctness(cute::Tensor<EngineC, CLayout> const& h_c_out_tensor,
                             cute::Tensor<EngineC, CLayout> const& h_c_ref_tensor)
{
  // Cannot use ::value_type because it propagates to complex::value_type,
  // so ViewEngine<complex<double>>::value_type == double
  using TC = remove_cv_t<typename EngineC::element_type>;

  using tester = fp64_tester<TC>;
  using ABC_64 = typename tester::value_type;

  for (int i = 0; i < size(h_c_ref_tensor); i++) {
    ABC_64 h_c_ref_i = h_c_ref_tensor(i);
    ABC_64 h_c_out_i = h_c_out_tensor(i);
    double epsilon(0.1f);
    double nonzero_floor(std::numeric_limits<double>::min());
    bool passed = cutlass::relatively_equal(h_c_out_i, h_c_ref_i, epsilon, nonzero_floor);
    ASSERT_TRUE(passed) << i << " - result:" << h_c_out_i << " expected:" << h_c_ref_i;
  }
}


template<uint32_t ThreadBlockSize,
         uint32_t CopyMaxVecBits,
         class GMemALayout,
         class GMemBLayout,
         class GMemCLayout,
>>>>>>> affd1b69
         class SMemALayout,
         class SMemBLayout,
         class SMemCLayout,
         class TA,
         class TB,
         class TC,
         class Alpha,
         class Beta,
         class TiledMma,
         class ALoadTransform,
         class BLoadTransform,
         class CLoadTransform,
<<<<<<< HEAD
         class CStoreTransform>
__launch_bounds__(ThreadBlockSize) __global__
void
cooperative_gemm_kernel(TA const*   a,
                        TB const*   b,
                        TC*         c,
                        TC*         c_out,
                        Alpha const alpha,
                        Beta  const beta,
=======
         class CStoreTransform,
         class SMemCopyOpA,
         class SMemCopyOpB,
         class SMemCopyOpC>
__launch_bounds__(ThreadBlockSize) __global__ void
cooperative_gemm_kernel(GMemALayout gmem_a_layout,
                        GMemBLayout gmem_b_layout,
                        GMemCLayout gmem_c_layout,
                        SMemALayout smem_a_layout,
                        SMemBLayout smem_b_layout,
                        SMemCLayout smem_c_layout,
                        TA       const* a,
                        TB       const* b,
                        TC       const* c,
                        TC            * c_out,
                        Alpha    const  alpha,
                        Beta     const  beta,
                        TiledMma        tiled_mma,
>>>>>>> affd1b69
                        ALoadTransform  a_load_transform,
                        BLoadTransform  b_load_transform,
                        CLoadTransform  c_load_transform,
                        CStoreTransform c_store_transform,
                        SMemCopyOpA     a_copy_op,
                        SMemCopyOpB     b_copy_op,
                        SMemCopyOpC     c_copy_op)
{
    using namespace cute;

    Tensor g_a_tensor     = make_tensor(make_gmem_ptr(a), gmem_a_layout);
    Tensor g_b_tensor     = make_tensor(make_gmem_ptr(b), gmem_b_layout);
    Tensor g_c_tensor     = make_tensor(make_gmem_ptr(c), gmem_c_layout);
    Tensor g_c_out_tensor = make_tensor(make_gmem_ptr(c_out), gmem_c_layout);

    constexpr uint32_t copy_max_vec_bytes = CopyMaxVecBits / 8;

    extern CUTLASS_SHARED float4 smem_buf[];
    auto* smem_ptr = reinterpret_cast<unsigned char*>(smem_buf);
    auto* smem_ptr_a = smem_ptr;
    auto* smem_ptr_b = smem_ptr_a + round_up((sizeof(TA) * cosize(smem_a_layout)), copy_max_vec_bytes);
    auto* smem_ptr_c = smem_ptr_b + round_up((sizeof(TB) * cosize(smem_b_layout)), copy_max_vec_bytes);

    Tensor s_a_tensor = make_tensor(make_smem_ptr<TA>(smem_ptr_a), smem_a_layout);
    Tensor s_b_tensor = make_tensor(make_smem_ptr<TB>(smem_ptr_b), smem_b_layout);
    Tensor s_c_tensor = make_tensor(make_smem_ptr<TC>(smem_ptr_c), smem_c_layout);

    cooperative_copy<ThreadBlockSize, CopyMaxVecBits>(ThreadIdxX(), g_a_tensor, s_a_tensor);
    cooperative_copy<ThreadBlockSize, CopyMaxVecBits>(ThreadIdxX(), g_b_tensor, s_b_tensor);
    cooperative_copy<ThreadBlockSize, CopyMaxVecBits>(ThreadIdxX(), g_c_tensor, s_c_tensor);

    cp_async_fence();
    cp_async_wait<0>();
    syncthreads();

<<<<<<< HEAD
    TiledMma tiled_mma;
    cooperative_gemm<SmemCopyOpA, SmemCopyOpB, SmemCopyOpC>(
      ThreadIdxX(), tiled_mma,
=======
    cooperative_gemm(
      threadIdx.x, tiled_mma,
>>>>>>> affd1b69
      alpha, s_a_tensor, s_b_tensor, beta, s_c_tensor,
      a_load_transform, b_load_transform, c_load_transform, c_store_transform,
      a_copy_op, b_copy_op, c_copy_op
    );
    syncthreads();

    cooperative_copy<ThreadBlockSize, CopyMaxVecBits>(ThreadIdxX(), s_c_tensor, g_c_out_tensor);
}

<<<<<<< HEAD
#endif

template<class ALayout, // logical shape (M, K)
         class BLayout, // logical shape (N, K)
         class CLayout, // logical shape (M, N)
         class SMemALayout, // logical shape (M, K)
         class SMemBLayout, // logical shape (N, K)
         class SMemCLayout, // logical shape (M, N)
         class SmemCopyOpA,
         class SmemCopyOpB,
         class SmemCopyOpC,
         uint32_t ThreadBlockSize,
         class TiledMma,
=======
template<uint32_t ThreadBlockSize,
>>>>>>> affd1b69
         uint32_t CopyMaxVecBits,
         class GMemALayout,
         class GMemBLayout,
         class GMemCLayout,
         class SMemALayout,
         class SMemBLayout,
         class TA,
         class TB,
         class TC,
         class TiledMma,
         class ALoadTransform,
         class BLoadTransform,
         class CLoadTransform,
         class CStoreTransform,
         class SMemCopyOpA,
         class SMemCopyOpB>
__launch_bounds__(ThreadBlockSize) __global__ void
cooperative_gemm_kernel_rmem_c(GMemALayout gmem_a_layout,
                               GMemBLayout gmem_b_layout,
                               GMemCLayout gmem_c_layout,
                               SMemALayout smem_a_layout,
                               SMemBLayout smem_b_layout,
                               TA        const* a,
                               TB        const* b,
                               TC        const* c,
                               TC             * c_out,
                               TiledMma         tiled_mma,
                               ALoadTransform   a_load_transform,
                               BLoadTransform   b_load_transform,
                               CLoadTransform   c_load_transform,
                               CStoreTransform  c_store_transform,
                               SMemCopyOpA      a_copy_op,
                               SMemCopyOpB      b_copy_op)
  {
    using namespace cute;

    Tensor g_a_tensor     = make_tensor(make_gmem_ptr(a), gmem_a_layout);
    Tensor g_b_tensor     = make_tensor(make_gmem_ptr(b), gmem_b_layout);
    Tensor g_c_tensor     = make_tensor(make_gmem_ptr(c), gmem_c_layout);
    Tensor g_c_out_tensor = make_tensor(make_gmem_ptr(c_out), gmem_c_layout);

    constexpr uint32_t copy_max_vec_bytes = CopyMaxVecBits / 8;

    extern __shared__ float4 smem_buf[];
    auto* smem_ptr = reinterpret_cast<unsigned char*>(smem_buf);
    auto* smem_ptr_a = smem_ptr;
    auto* smem_ptr_b = smem_ptr_a + round_up((sizeof(TA) * cosize(smem_a_layout)), copy_max_vec_bytes);

    Tensor s_a_tensor = make_tensor(make_smem_ptr<TA>(smem_ptr_a), smem_a_layout);
    Tensor s_b_tensor = make_tensor(make_smem_ptr<TB>(smem_ptr_b), smem_b_layout);

    cooperative_copy<ThreadBlockSize, CopyMaxVecBits>(threadIdx.x, g_a_tensor, s_a_tensor);
    cooperative_copy<ThreadBlockSize, CopyMaxVecBits>(threadIdx.x, g_b_tensor, s_b_tensor);

    cp_async_fence();
    cp_async_wait<0>();
    __syncthreads();

    // Create C fragment for storing intermediate results
    auto thr_mma = TiledMma().get_thread_slice(threadIdx.x);
    Tensor g_c_partition = thr_mma.partition_C(g_c_tensor);
    Tensor g_c_out_partition = thr_mma.partition_C(g_c_out_tensor);
    Tensor r_c_partition = thr_mma.make_fragment_C(g_c_partition);

    // Create indexing help for predicated GEMMs
    Tensor cC   = make_identity_tensor(shape(gmem_c_layout));
    Tensor tCcC = thr_mma.partition_C(cC);

    // Load C from global
    // (always loading in predicated way)
    CUTE_UNROLL
    for (int i = 0; i < size(r_c_partition); ++i)
    {
      if (elem_less(tCcC(i), shape(g_c_tensor)))
      {
        r_c_partition(i) = c_load_transform(g_c_partition(i));
      }
    }

    cooperative_gemm(
      threadIdx.x, tiled_mma, s_a_tensor, s_b_tensor, r_c_partition,
      a_load_transform, b_load_transform, a_copy_op, b_copy_op
    );

    __syncthreads();

    // Store C to global
    // (always storing in predicated way)
    CUTE_UNROLL
    for (int i = 0; i < size(r_c_partition); ++i)
    {
      if (elem_less(tCcC(i), shape(g_c_tensor)))
      {
        g_c_out_partition(i) = c_store_transform(r_c_partition(i));
      }
    }
}

template<uint32_t ThreadBlockSize,
         uint32_t CopyMaxVecBits,
         class TA,
         class TB,
         class TC,
         class GMemALayout, // logical shape (M, K)
         class GMemBLayout, // logical shape (N, K)
         class GMemCLayout, // logical shape (M, N)
         class SMemALayout, // logical shape (M, K)
         class SMemBLayout, // logical shape (N, K)
         class SMemCLayout, // logical shape (M, N)
         class TiledMma,
         class ALoadTransform = cute::identity,
         class BLoadTransform = cute::identity,
         class CLoadTransform = cute::identity,
         class CStoreTransform = cute::identity,
         class ASMemCopyOp = AutoVectorizingCopyWithAssumedAlignment<CopyMaxVecBits>,
         class BSMemCopyOp = AutoVectorizingCopyWithAssumedAlignment<CopyMaxVecBits>,
         class CSMemCopyOp = AutoVectorizingCopyWithAssumedAlignment<CopyMaxVecBits>>
void test_cooperative_gemm(GMemALayout     gmem_a_layout,
                           GMemBLayout     gmem_b_layout,
                           GMemCLayout     gmem_c_layout,
                           SMemALayout     smem_a_layout,
                           SMemBLayout     smem_b_layout,
                           SMemCLayout     smem_c_layout,
                           TiledMma        tiled_mma,
                           ALoadTransform  a_load_transform  = {},
                           BLoadTransform  b_load_transform  = {},
                           CLoadTransform  c_load_transform  = {},
                           CStoreTransform c_store_transform = {},
                           ASMemCopyOp     a_smem_copy_op = {},
                           BSMemCopyOp     b_smem_copy_op = {},
                           CSMemCopyOp     c_smem_copy_op = {})
{
  static_assert(std::is_same_v<typename fp64_tester<TA>::value_type, typename fp64_tester<TB>::value_type>);
  static_assert(std::is_same_v<typename fp64_tester<TB>::value_type, typename fp64_tester<TC>::value_type>);

  static_assert(size<0>(gmem_a_layout) == size<0>(gmem_c_layout));  // AM == CM
  static_assert(size<0>(gmem_b_layout) == size<1>(gmem_c_layout));  // BN == CN
  static_assert(size<1>(gmem_a_layout) == size<1>(gmem_b_layout));  // AK == BK

  static_assert(size<0>(smem_a_layout) == size<0>(smem_c_layout));  // AM == CM
  static_assert(size<0>(smem_b_layout) == size<1>(smem_c_layout));  // BN == CN
  static_assert(size<1>(smem_a_layout) == size<1>(smem_b_layout));  // AK == BK

  static_assert(cute::size(gmem_a_layout) == cute::size(smem_a_layout));
  static_assert(cute::size(gmem_b_layout) == cute::size(smem_b_layout));
  static_assert(cute::size(gmem_c_layout) == cute::size(smem_c_layout));

#if 0
  print("   "); print("gmem:    "); print(gmem_layout); print("\n");
  print("   "); print("smem:    "); print(smem_layout); print("\n");
  print("   "); print("threads: "); print(ThreadBlockSize); print("\n");
#endif

  const auto alpha = static_cast<TC>(1.1);
  const auto beta  = static_cast<TC>(1.2);

<<<<<<< HEAD
  host_vector<TA> h_a(cosize(gmem_a_layout_t{}));
  host_vector<TB> h_b(cosize(gmem_b_layout_t{}));
  host_vector<TC> h_c(cosize(gmem_c_layout_t{}));
  host_vector<TC> h_c_out(cosize(gmem_c_layout_t{}));

  auto h_a_tensor = make_tensor(h_a.data(), gmem_a_layout_t{});
  auto h_b_tensor = make_tensor(h_b.data(), gmem_b_layout_t{});
  auto h_c_tensor = make_tensor(h_c.data(), gmem_c_layout_t{});
  size_t max_size   = std::max<size_t>({static_cast<size_t>(size(gmem_a_layout_t {})),
                                        static_cast<size_t>(size(gmem_b_layout_t {})),
                                        static_cast<size_t>(size(gmem_c_layout_t {}))});
  for (size_t i = 0; i < max_size; ++i) {
    double di = static_cast<double>(i);
    if(i < size(gmem_a_layout_t{})) {
      h_a_tensor(i) = static_cast<TA>(di / size(gmem_a_layout_t{}));
    }
    if(i < size(gmem_b_layout_t{})) {
      h_b_tensor(i) = static_cast<TB>(di / size(gmem_a_layout_t{}));
    }
    if(i < size(gmem_c_layout_t{})) {
      h_c_tensor(i) = static_cast<TC>((di*di) / size(gmem_a_layout_t{}));
    }
  }
=======
  // Generate inputs
  auto [h_a, h_b, h_c, h_c_out] = host_generate_gemm_inputs<TA, TB, TC>(gmem_a_layout, gmem_b_layout, gmem_c_layout);
>>>>>>> affd1b69

  device_vector<TA> d_a(h_a);
  device_vector<TB> d_b(h_b);
  device_vector<TC> d_c(h_c);
  device_vector<TC> d_c_out(h_c_out.size(), TC(float(-1)));

  constexpr uint32_t copy_max_vec_bytes = CopyMaxVecBits / 8;
<<<<<<< HEAD
  const size_t shared_memory_size = round_up(sizeof(TA) * h_a.size(), copy_max_vec_bytes) 
                                  + round_up(sizeof(TB) * h_b.size(), copy_max_vec_bytes)
                                  +         (sizeof(TC) * h_c.size());
  #if defined(CUTLASS_ENABLE_SYCL)
  sc_exp::launch< cooperative_gemm_kernel<
    gmem_a_layout_t, gmem_b_layout_t, gmem_c_layout_t,
    smem_a_layout_t, smem_b_layout_t, smem_c_layout_t,
    SmemCopyOpA, SmemCopyOpB, SmemCopyOpC,
    ThreadBlockSize, TiledMma, CopyMaxVecBits,
    TA, TB, TC, decltype(alpha), decltype(beta),
    ALoadTransform, BLoadTransform, CLoadTransform, CStoreTransform
  >>
  ( sc_exp::launch_policy{sc::dim3(1), sc::dim3(ThreadBlockSize), sc_exp::local_mem_size{shared_memory_size}},
    d_a.data(), d_b.data(), d_c.data(), d_c_out.data(),
    alpha, beta, a_load_transform, b_load_transform,
    c_load_transform, c_store_transform);
  #else
  auto kernel = cooperative_gemm_kernel<
                  gmem_a_layout_t, gmem_b_layout_t, gmem_c_layout_t,
                  smem_a_layout_t, smem_b_layout_t, smem_c_layout_t,
                  SmemCopyOpA, SmemCopyOpB, SmemCopyOpC,
                  ThreadBlockSize, TiledMma, CopyMaxVecBits,
                  TA, TB, TC, decltype(alpha), decltype(beta),
                  ALoadTransform, BLoadTransform, CLoadTransform, CStoreTransform
                >;
=======

  const size_t shared_memory_size = round_up(sizeof(TA) * h_a.size(), copy_max_vec_bytes) +
                                    round_up(sizeof(TB) * h_b.size(), copy_max_vec_bytes) +
                                    sizeof(TC) * h_c.size();


  auto kernel = cooperative_gemm_kernel<
    ThreadBlockSize, CopyMaxVecBits,
    GMemALayout, GMemBLayout, GMemCLayout,
    SMemALayout, SMemBLayout, SMemCLayout,
    TA, TB, TC, decltype(alpha), decltype(beta),
    TiledMma,
    ALoadTransform, BLoadTransform, CLoadTransform, CStoreTransform,
    ASMemCopyOp, BSMemCopyOp, CSMemCopyOp
  >;

>>>>>>> affd1b69
  ASSERT_EQ(cudaFuncSetAttribute(kernel, cudaFuncAttributeMaxDynamicSharedMemorySize, static_cast<int>(shared_memory_size)), 0);
  kernel<<<1, ThreadBlockSize, shared_memory_size>>>(
    gmem_a_layout,
    gmem_b_layout,
    gmem_c_layout,
    smem_a_layout,
    smem_b_layout,
    smem_c_layout,
    thrust::raw_pointer_cast(d_a.data()),
    thrust::raw_pointer_cast(d_b.data()),
    thrust::raw_pointer_cast(d_c.data()),
    thrust::raw_pointer_cast(d_c_out.data()),
    alpha,
    beta,
    tiled_mma,
    a_load_transform,
    b_load_transform,
    c_load_transform,
    c_store_transform,
    a_smem_copy_op,
    b_smem_copy_op,
    c_smem_copy_op
  );

  cudaError_t result = cudaDeviceSynchronize();
  if (result != cudaSuccess) {
    cudaError_t error = cudaGetLastError();
    FAIL() << "Error at kernel sync: " << cudaGetErrorString(error) << "\n";
  }
<<<<<<< HEAD
  #endif
  host_vector<TC> h_c_ref(h_c.size(), static_cast<TC>(0.0));
  auto h_c_ref_tensor = make_tensor(h_c_ref.data(), gmem_c_layout_t{});
  // A * B
  for (int k = 0; k < size<1>(h_a_tensor); k++) {
    for (int m = 0; m < size<0>(h_a_tensor); m++) {
      for (int n = 0; n < size<0>(h_b_tensor); n++) {
          const auto a_value      = a_load_transform(h_a_tensor(m, k));
          const auto b_value      = b_load_transform(h_b_tensor(n, k));
          const auto a_value_fp64 = static_cast<ABC_64>(a_value);
          const auto b_value_fp64 = static_cast<ABC_64>(b_value);
          h_c_ref_tensor(m, n) += static_cast<TC>(a_value_fp64 * b_value_fp64);
      }
    }
  }
  // C = A*B + C
  for (int i = 0; i < size(h_c_ref_tensor); i++) {
    const auto ab_value_fp64 = static_cast<ABC_64>(h_c_ref_tensor(i));
    const auto c_value_fp64  = static_cast<ABC_64>(c_load_transform(h_c_tensor(i)));
    h_c_ref_tensor(i)        = c_store_transform(static_cast<TC>(alpha * ab_value_fp64 + beta * c_value_fp64));
=======

  // Reference gemm
  auto h_c_ref = host_reference_gemm(alpha,
                                     make_tensor(h_a.data(), gmem_a_layout),
                                     make_tensor(h_b.data(), gmem_b_layout),
                                     beta,
                                     make_tensor(h_c.data(), gmem_c_layout),
                                     a_load_transform,
                                     b_load_transform,
                                     c_load_transform,
                                     c_store_transform);

  // Copy result data
  h_c_out = d_c_out;

  // Verify correctness
  verify_gemm_correctness(make_tensor(h_c_out.data(), gmem_c_layout),
                          make_tensor(h_c_ref.data(), gmem_c_layout));
}

template<uint32_t ThreadBlockSize,
         uint32_t CopyMaxVecBits,
         class TA,
         class TB,
         class TC,
         class GMemALayout, // logical shape (M, K)
         class GMemBLayout, // logical shape (N, K)
         class GMemCLayout, // logical shape (M, N)
         class SMemALayout, // logical shape (M, K)
         class SMemBLayout, // logical shape (N, K)
         class TiledMma,
         class ALoadTransform = cute::identity,
         class BLoadTransform = cute::identity,
         class CLoadTransform = cute::identity,
         class CStoreTransform = cute::identity,
         class ASMemCopyOp = AutoVectorizingCopyWithAssumedAlignment<CopyMaxVecBits>,
         class BSMemCopyOp = AutoVectorizingCopyWithAssumedAlignment<CopyMaxVecBits>>
void test_cooperative_gemm_rmem_c(GMemALayout     gmem_a_layout,
                                  GMemBLayout     gmem_b_layout,
                                  GMemCLayout     gmem_c_layout,
                                  SMemALayout     smem_a_layout,
                                  SMemBLayout     smem_b_layout,
                                  TiledMma        tiled_mma,
                                  ALoadTransform  a_load_transform  = {},
                                  BLoadTransform  b_load_transform  = {},
                                  CLoadTransform  c_load_transform  = {},
                                  CStoreTransform c_store_transform = {},
                                  ASMemCopyOp     a_smem_copy_op    = {},
                                  BSMemCopyOp     b_smem_copy_op    = {})
{
  static_assert(size<0>(gmem_a_layout) == size<0>(gmem_c_layout));  // AM == CM
  static_assert(size<0>(gmem_b_layout) == size<1>(gmem_c_layout));  // BN == CN
  static_assert(size<1>(gmem_a_layout) == size<1>(gmem_b_layout));  // AK == BK

  static_assert(size<1>(smem_a_layout) == size<1>(smem_b_layout));  // AK == BK

  static_assert(cute::size(gmem_a_layout) == cute::size(smem_a_layout));
  static_assert(cute::size(gmem_b_layout) == cute::size(smem_b_layout));

#if 0
  print("   "); print("gmem:    "); print(gmem_layout); print("\n");
  print("   "); print("smem:    "); print(smem_layout); print("\n");
  print("   "); print("threads: "); print(ThreadBlockSize); print("\n");
#endif

  const auto alpha = static_cast<TC>(1.0);
  const auto beta  = static_cast<TC>(1.0);

  // Generate inputs
  auto [h_a, h_b, h_c, h_c_out] =
    host_generate_gemm_inputs<TA, TB, TC>(gmem_a_layout, gmem_b_layout, gmem_c_layout);

  thrust::device_vector<TA> d_a(h_a);
  thrust::device_vector<TB> d_b(h_b);
  thrust::device_vector<TC> d_c(h_c);
  thrust::device_vector<TC> d_c_out(h_c_out.size(), static_cast<TC>(-1));

  constexpr uint32_t copy_max_vec_bytes = CopyMaxVecBits / 8;

  const size_t shared_memory_size = round_up(sizeof(TA) * h_a.size(), copy_max_vec_bytes) +
                                    round_up(sizeof(TB) * h_b.size(), copy_max_vec_bytes);


  auto kernel = cooperative_gemm_kernel_rmem_c<
    ThreadBlockSize, CopyMaxVecBits,
    GMemALayout, GMemBLayout, GMemCLayout,
    SMemALayout, SMemBLayout,
    TA, TB, TC,
    TiledMma,
    ALoadTransform, BLoadTransform, CLoadTransform, CStoreTransform,
    ASMemCopyOp, BSMemCopyOp
  >;

  ASSERT_EQ(cudaFuncSetAttribute(kernel, cudaFuncAttributeMaxDynamicSharedMemorySize, static_cast<int>(shared_memory_size)), 0);

  kernel<<<1, ThreadBlockSize, shared_memory_size>>>(
    gmem_a_layout,
    gmem_b_layout,
    gmem_c_layout,
    smem_a_layout,
    smem_b_layout,
    thrust::raw_pointer_cast(d_a.data()),
    thrust::raw_pointer_cast(d_b.data()),
    thrust::raw_pointer_cast(d_c.data()),
    thrust::raw_pointer_cast(d_c_out.data()),
    tiled_mma,
    a_load_transform, b_load_transform, c_load_transform, c_store_transform,
    a_smem_copy_op, b_smem_copy_op
  );

  cudaError_t result = cudaDeviceSynchronize();
  if (result != cudaSuccess) {
    cudaError_t error = cudaGetLastError();
    FAIL() << "Error at kernel sync: " << cudaGetErrorString(error) << "\n";
>>>>>>> affd1b69
  }

  // Copy result data
  h_c_out = d_c_out;

  // Reference gemm
  auto h_c_ref = host_reference_gemm(alpha,
                                     make_tensor(h_a.data(), gmem_a_layout),
                                     make_tensor(h_b.data(), gmem_b_layout),
                                     beta,
                                     make_tensor(h_c.data(), gmem_c_layout),
                                     a_load_transform,
                                     b_load_transform,
                                     c_load_transform,
                                     c_store_transform);

  // Verify correctness
  verify_gemm_correctness(make_tensor(h_c_out.data(), gmem_c_layout),
                          make_tensor(h_c_ref.data(), gmem_c_layout));
}

template<uint32_t ThreadBlockSize,
         uint32_t CopyMaxVecBits,
         class TA,
         class TB,
         class TC,
         class ShapeMNK,
         class TiledMma,
         class ... Ops>
void test_cooperative_gemm_col_major_layout(ShapeMNK shape_mnk,
                                            TiledMma tiled_mma,
                                            Ops ... ops)
{
  auto a_layout = make_layout(select<0, 2>(shape_mnk));
  auto b_layout = make_layout(select<1, 2>(shape_mnk), GenRowMajor{});
  auto c_layout = make_layout(select<0, 1>(shape_mnk));

  test_cooperative_gemm<ThreadBlockSize,
                        CopyMaxVecBits,
                        TA, TB, TC>
    (a_layout,
     b_layout,
     c_layout,
     a_layout,
     b_layout,
     c_layout,
     tiled_mma,
     ops...);
}


template<uint32_t ThreadBlockSize,
         uint32_t CopyMaxVecBits,
         class TA,
         class TB,
         class TC,
         class SMemAtomLayoutA,
         class SMemAtomLayoutB,
         class SMemAtomLayoutC,
         class ShapeMNK,
         class TiledMma,
         class ... Ops>
std::enable_if_t<std::conjunction_v<cute::is_layout<SMemAtomLayoutA>,
                                    cute::is_layout<SMemAtomLayoutB>,
                                    cute::is_layout<SMemAtomLayoutC>>>
test_cooperative_gemm_col_major_layout(SMemAtomLayoutA smem_atom_layout_a,
                                       SMemAtomLayoutB smem_atom_layout_b,
                                       SMemAtomLayoutC smem_atom_layout_c,
                                       ShapeMNK        shape_mnk,
                                       TiledMma        tiled_mma,
                                       Ops&&    ...    ops)
{
  auto gmem_a_layout = make_layout(select<0, 2>(shape_mnk));
  auto gmem_b_layout = make_layout(select<1, 2>(shape_mnk), GenRowMajor{});
  auto gmem_c_layout = make_layout(select<0, 1>(shape_mnk));

  auto smem_a_layout = tile_to_shape(
      smem_atom_layout_a,
      make_shape(shape<0>(gmem_a_layout), shape<1>(gmem_a_layout)));

  auto smem_b_layout = tile_to_shape(
      smem_atom_layout_b,
      make_shape(shape<0>(gmem_b_layout), shape<1>(gmem_b_layout)));

  auto smem_c_layout = tile_to_shape(
      smem_atom_layout_c,
      make_shape(shape<0>(gmem_c_layout), shape<1>(gmem_c_layout)));

  test_cooperative_gemm<ThreadBlockSize,
                        CopyMaxVecBits,
                        TA, TB, TC>
    (gmem_a_layout,
     gmem_b_layout,
     gmem_c_layout,
     smem_a_layout,
     smem_b_layout,
     smem_c_layout,
     tiled_mma,
     ops...);
}


template<uint32_t ThreadBlockSize,
         uint32_t CopyMaxVecBits,
         class TA,
         class TB,
         class TC,
         class ShapeMNK,
         class TiledMma,
         class ... Ops>
void test_cooperative_gemm_col_major_layout_rmem_c(ShapeMNK    shape_mnk,
                                                   TiledMma    tiled_mma,
                                                   Ops ... ops)
{
  auto a_layout = make_layout(select<0, 2>(shape_mnk));
  auto b_layout = make_layout(select<1, 2>(shape_mnk), GenRowMajor{});
  auto c_layout = make_layout(select<0, 1>(shape_mnk));


  test_cooperative_gemm_rmem_c<ThreadBlockSize,
                               CopyMaxVecBits,
                               TA, TB,TC>
    (a_layout,
     b_layout,
     c_layout,
     a_layout,
     b_layout,
     tiled_mma,
     ops...);
}

template<uint32_t ThreadBlockSize,
         uint32_t CopyMaxVecBits,
         class TA,
         class TB,
         class TC,
         class SMemAtomLayoutA,
         class SMemAtomLayoutB,
         class ShapeMNK,
         class TiledMma,
         class ... Ops>
std::enable_if_t<std::conjunction_v<cute::is_layout<SMemAtomLayoutA>,
                                    cute::is_layout<SMemAtomLayoutB>>>
test_cooperative_gemm_col_major_layout_rmem_c(SMemAtomLayoutA smem_atom_layout_a,
                                              SMemAtomLayoutB smem_atom_layout_b,
                                              ShapeMNK        shape_mnk,
                                              TiledMma        tiled_mma,
                                              Ops      ...    ops)
{
  auto gmem_a_layout = make_layout(select<0, 2>(shape_mnk));
  auto gmem_b_layout = make_layout(select<1, 2>(shape_mnk), GenRowMajor{});
  auto gmem_c_layout = make_layout(select<0, 1>(shape_mnk));

  auto smem_a_layout = tile_to_shape(
      smem_atom_layout_a,
      make_shape(shape<0>(gmem_a_layout), shape<1>(gmem_a_layout)));

  auto smem_b_layout = tile_to_shape(
      smem_atom_layout_b,
      make_shape(shape<0>(gmem_b_layout), shape<1>(gmem_b_layout)));

  test_cooperative_gemm_rmem_c<ThreadBlockSize, CopyMaxVecBits,
                               TA, TB, TC>
    (gmem_a_layout,
     gmem_b_layout,
     gmem_c_layout,
     smem_a_layout,
     smem_b_layout,
     tiled_mma,
     ops...);
}

template<uint32_t ThreadBlockSize,
         typename T,
         class ... Args>
void test_cooperative_gemm_col_major_layout_rmem_c(Args&& ... args)
{
  test_cooperative_gemm_col_major_layout_rmem_c<ThreadBlockSize,
                                                cute::sizeof_bits_v<T>,
                                                T, T, T>
    (static_cast<Args&&>(args)...);
}

template<uint32_t ThreadBlockSize,
         class T,
         class ... Args>
void test_cooperative_gemm_col_major_layout(Args&& ... args)
{
  test_cooperative_gemm_col_major_layout<ThreadBlockSize,
                                         cute::sizeof_bits_v<T>,
                                         T, T, T>
    (static_cast<Args&&>(args)...);
}<|MERGE_RESOLUTION|>--- conflicted
+++ resolved
@@ -51,96 +51,6 @@
   using value_type = complex<double>;
 };
 
-<<<<<<< HEAD
-#if defined(CUTLASS_ENABLE_SYCL)
-#include <sycl/sycl.hpp>
-#include <syclcompat/syclcompat.hpp>
-#include <cutlass/sycl_vector_types.h>
-
-namespace sc = syclcompat;
-namespace sc_exp = syclcompat::experimental;
-namespace sycl_ext = sycl::ext::oneapi::experimental;
-
-template<class ALayout,
-         class BLayout,
-         class CLayout,
-         class SMemALayout,
-         class SMemBLayout,
-         class SMemCLayout,
-         class SmemCopyOpA,
-         class SmemCopyOpB,
-         class SmemCopyOpC,
-         uint32_t ThreadBlockSize,
-         class TiledMma,
-         uint32_t CopyMaxVecBits,
-         class TA,
-         class TB,
-         class TC,
-         class Alpha,
-         class Beta,
-         class ALoadTransform,
-         class BLoadTransform,
-         class CLoadTransform,
-         class CStoreTransform>
-void
-cooperative_gemm_kernel(TA const*   a,
-                        TB const*   b,
-                        TC*         c,
-                        TC*         c_out,
-                        Alpha const alpha,
-                        Beta  const beta,
-                        ALoadTransform  a_load_transform,
-                        BLoadTransform  b_load_transform,
-                        CLoadTransform  c_load_transform,
-                        CStoreTransform c_store_transform,
-                        sycl::local_ptr<char> base_smem)
-{
-  using namespace cute;
-  using float4 = cutlass::float4;
-
-  Tensor g_a_tensor     = make_tensor(make_gmem_ptr(a), ALayout{});
-  Tensor g_b_tensor     = make_tensor(make_gmem_ptr(b), BLayout{});
-  Tensor g_c_tensor     = make_tensor(make_gmem_ptr(c), CLayout{});
-  Tensor g_c_out_tensor = make_tensor(make_gmem_ptr(c_out), CLayout{});
-
-  constexpr uint32_t copy_max_vec_bytes = CopyMaxVecBits / 8;
-
-  auto smem_buf = reinterpret_cast<float4*>((char*)base_smem);
-
-  auto* smem_ptr = reinterpret_cast<unsigned char*>(smem_buf);
-  auto* smem_ptr_a = smem_ptr;
-  auto* smem_ptr_b = smem_ptr_a + round_up((sizeof(TA) * cosize(SMemALayout {})), copy_max_vec_bytes);
-  auto* smem_ptr_c = smem_ptr_b + round_up((sizeof(TB) * cosize(SMemBLayout {})), copy_max_vec_bytes);
-
-  Tensor s_a_tensor = make_tensor(make_smem_ptr<TA>(smem_ptr_a), SMemALayout{});
-  Tensor s_b_tensor = make_tensor(make_smem_ptr<TB>(smem_ptr_b), SMemBLayout{});
-  Tensor s_c_tensor = make_tensor(make_smem_ptr<TC>(smem_ptr_c), SMemCLayout{});
-
-  cooperative_copy<ThreadBlockSize, CopyMaxVecBits>(ThreadIdxX(), g_a_tensor, s_a_tensor);
-  cooperative_copy<ThreadBlockSize, CopyMaxVecBits>(ThreadIdxX(), g_b_tensor, s_b_tensor);
-  cooperative_copy<ThreadBlockSize, CopyMaxVecBits>(ThreadIdxX(), g_c_tensor, s_c_tensor);
-
-  cp_async_fence();
-  cp_async_wait<0>();
-  syncthreads();
-
-  TiledMma tiled_mma;
-  cooperative_gemm<SmemCopyOpA, SmemCopyOpB, SmemCopyOpC>(
-    ThreadIdxX(), tiled_mma,
-    alpha, s_a_tensor, s_b_tensor, beta, s_c_tensor,
-    a_load_transform, b_load_transform, c_load_transform, c_store_transform
-  );
-  syncthreads();
-
-  cooperative_copy<ThreadBlockSize, CopyMaxVecBits>(ThreadIdxX(), s_c_tensor, g_c_out_tensor);
-}
-
-#else
-
-template<class ALayout,
-         class BLayout,
-         class CLayout,
-=======
 template<class TA,
          class TB,
          class TC,
@@ -260,7 +170,6 @@
          class GMemALayout,
          class GMemBLayout,
          class GMemCLayout,
->>>>>>> affd1b69
          class SMemALayout,
          class SMemBLayout,
          class SMemCLayout,
@@ -273,17 +182,6 @@
          class ALoadTransform,
          class BLoadTransform,
          class CLoadTransform,
-<<<<<<< HEAD
-         class CStoreTransform>
-__launch_bounds__(ThreadBlockSize) __global__
-void
-cooperative_gemm_kernel(TA const*   a,
-                        TB const*   b,
-                        TC*         c,
-                        TC*         c_out,
-                        Alpha const alpha,
-                        Beta  const beta,
-=======
          class CStoreTransform,
          class SMemCopyOpA,
          class SMemCopyOpB,
@@ -302,7 +200,6 @@
                         Alpha    const  alpha,
                         Beta     const  beta,
                         TiledMma        tiled_mma,
->>>>>>> affd1b69
                         ALoadTransform  a_load_transform,
                         BLoadTransform  b_load_transform,
                         CLoadTransform  c_load_transform,
@@ -320,7 +217,7 @@
 
     constexpr uint32_t copy_max_vec_bytes = CopyMaxVecBits / 8;
 
-    extern CUTLASS_SHARED float4 smem_buf[];
+    extern __shared__ float4 smem_buf[];
     auto* smem_ptr = reinterpret_cast<unsigned char*>(smem_buf);
     auto* smem_ptr_a = smem_ptr;
     auto* smem_ptr_b = smem_ptr_a + round_up((sizeof(TA) * cosize(smem_a_layout)), copy_max_vec_bytes);
@@ -330,48 +227,26 @@
     Tensor s_b_tensor = make_tensor(make_smem_ptr<TB>(smem_ptr_b), smem_b_layout);
     Tensor s_c_tensor = make_tensor(make_smem_ptr<TC>(smem_ptr_c), smem_c_layout);
 
-    cooperative_copy<ThreadBlockSize, CopyMaxVecBits>(ThreadIdxX(), g_a_tensor, s_a_tensor);
-    cooperative_copy<ThreadBlockSize, CopyMaxVecBits>(ThreadIdxX(), g_b_tensor, s_b_tensor);
-    cooperative_copy<ThreadBlockSize, CopyMaxVecBits>(ThreadIdxX(), g_c_tensor, s_c_tensor);
+    cooperative_copy<ThreadBlockSize, CopyMaxVecBits>(threadIdx.x, g_a_tensor, s_a_tensor);
+    cooperative_copy<ThreadBlockSize, CopyMaxVecBits>(threadIdx.x, g_b_tensor, s_b_tensor);
+    cooperative_copy<ThreadBlockSize, CopyMaxVecBits>(threadIdx.x, g_c_tensor, s_c_tensor);
 
     cp_async_fence();
     cp_async_wait<0>();
-    syncthreads();
-
-<<<<<<< HEAD
-    TiledMma tiled_mma;
-    cooperative_gemm<SmemCopyOpA, SmemCopyOpB, SmemCopyOpC>(
-      ThreadIdxX(), tiled_mma,
-=======
+    __syncthreads();
+
     cooperative_gemm(
       threadIdx.x, tiled_mma,
->>>>>>> affd1b69
       alpha, s_a_tensor, s_b_tensor, beta, s_c_tensor,
       a_load_transform, b_load_transform, c_load_transform, c_store_transform,
       a_copy_op, b_copy_op, c_copy_op
     );
-    syncthreads();
-
-    cooperative_copy<ThreadBlockSize, CopyMaxVecBits>(ThreadIdxX(), s_c_tensor, g_c_out_tensor);
-}
-
-<<<<<<< HEAD
-#endif
-
-template<class ALayout, // logical shape (M, K)
-         class BLayout, // logical shape (N, K)
-         class CLayout, // logical shape (M, N)
-         class SMemALayout, // logical shape (M, K)
-         class SMemBLayout, // logical shape (N, K)
-         class SMemCLayout, // logical shape (M, N)
-         class SmemCopyOpA,
-         class SmemCopyOpB,
-         class SmemCopyOpC,
-         uint32_t ThreadBlockSize,
-         class TiledMma,
-=======
-template<uint32_t ThreadBlockSize,
->>>>>>> affd1b69
+    __syncthreads();
+
+    cooperative_copy<ThreadBlockSize, CopyMaxVecBits>(threadIdx.x, s_c_tensor, g_c_out_tensor);
+}
+
+template<uint32_t ThreadBlockSize,
          uint32_t CopyMaxVecBits,
          class GMemALayout,
          class GMemBLayout,
@@ -528,68 +403,15 @@
   const auto alpha = static_cast<TC>(1.1);
   const auto beta  = static_cast<TC>(1.2);
 
-<<<<<<< HEAD
-  host_vector<TA> h_a(cosize(gmem_a_layout_t{}));
-  host_vector<TB> h_b(cosize(gmem_b_layout_t{}));
-  host_vector<TC> h_c(cosize(gmem_c_layout_t{}));
-  host_vector<TC> h_c_out(cosize(gmem_c_layout_t{}));
-
-  auto h_a_tensor = make_tensor(h_a.data(), gmem_a_layout_t{});
-  auto h_b_tensor = make_tensor(h_b.data(), gmem_b_layout_t{});
-  auto h_c_tensor = make_tensor(h_c.data(), gmem_c_layout_t{});
-  size_t max_size   = std::max<size_t>({static_cast<size_t>(size(gmem_a_layout_t {})),
-                                        static_cast<size_t>(size(gmem_b_layout_t {})),
-                                        static_cast<size_t>(size(gmem_c_layout_t {}))});
-  for (size_t i = 0; i < max_size; ++i) {
-    double di = static_cast<double>(i);
-    if(i < size(gmem_a_layout_t{})) {
-      h_a_tensor(i) = static_cast<TA>(di / size(gmem_a_layout_t{}));
-    }
-    if(i < size(gmem_b_layout_t{})) {
-      h_b_tensor(i) = static_cast<TB>(di / size(gmem_a_layout_t{}));
-    }
-    if(i < size(gmem_c_layout_t{})) {
-      h_c_tensor(i) = static_cast<TC>((di*di) / size(gmem_a_layout_t{}));
-    }
-  }
-=======
   // Generate inputs
   auto [h_a, h_b, h_c, h_c_out] = host_generate_gemm_inputs<TA, TB, TC>(gmem_a_layout, gmem_b_layout, gmem_c_layout);
->>>>>>> affd1b69
-
-  device_vector<TA> d_a(h_a);
-  device_vector<TB> d_b(h_b);
-  device_vector<TC> d_c(h_c);
-  device_vector<TC> d_c_out(h_c_out.size(), TC(float(-1)));
+
+  thrust::device_vector<TA> d_a(h_a);
+  thrust::device_vector<TB> d_b(h_b);
+  thrust::device_vector<TC> d_c(h_c);
+  thrust::device_vector<TC> d_c_out(h_c_out.size(), TC(float(-1)));
 
   constexpr uint32_t copy_max_vec_bytes = CopyMaxVecBits / 8;
-<<<<<<< HEAD
-  const size_t shared_memory_size = round_up(sizeof(TA) * h_a.size(), copy_max_vec_bytes) 
-                                  + round_up(sizeof(TB) * h_b.size(), copy_max_vec_bytes)
-                                  +         (sizeof(TC) * h_c.size());
-  #if defined(CUTLASS_ENABLE_SYCL)
-  sc_exp::launch< cooperative_gemm_kernel<
-    gmem_a_layout_t, gmem_b_layout_t, gmem_c_layout_t,
-    smem_a_layout_t, smem_b_layout_t, smem_c_layout_t,
-    SmemCopyOpA, SmemCopyOpB, SmemCopyOpC,
-    ThreadBlockSize, TiledMma, CopyMaxVecBits,
-    TA, TB, TC, decltype(alpha), decltype(beta),
-    ALoadTransform, BLoadTransform, CLoadTransform, CStoreTransform
-  >>
-  ( sc_exp::launch_policy{sc::dim3(1), sc::dim3(ThreadBlockSize), sc_exp::local_mem_size{shared_memory_size}},
-    d_a.data(), d_b.data(), d_c.data(), d_c_out.data(),
-    alpha, beta, a_load_transform, b_load_transform,
-    c_load_transform, c_store_transform);
-  #else
-  auto kernel = cooperative_gemm_kernel<
-                  gmem_a_layout_t, gmem_b_layout_t, gmem_c_layout_t,
-                  smem_a_layout_t, smem_b_layout_t, smem_c_layout_t,
-                  SmemCopyOpA, SmemCopyOpB, SmemCopyOpC,
-                  ThreadBlockSize, TiledMma, CopyMaxVecBits,
-                  TA, TB, TC, decltype(alpha), decltype(beta),
-                  ALoadTransform, BLoadTransform, CLoadTransform, CStoreTransform
-                >;
-=======
 
   const size_t shared_memory_size = round_up(sizeof(TA) * h_a.size(), copy_max_vec_bytes) +
                                     round_up(sizeof(TB) * h_b.size(), copy_max_vec_bytes) +
@@ -606,8 +428,8 @@
     ASMemCopyOp, BSMemCopyOp, CSMemCopyOp
   >;
 
->>>>>>> affd1b69
   ASSERT_EQ(cudaFuncSetAttribute(kernel, cudaFuncAttributeMaxDynamicSharedMemorySize, static_cast<int>(shared_memory_size)), 0);
+
   kernel<<<1, ThreadBlockSize, shared_memory_size>>>(
     gmem_a_layout,
     gmem_b_layout,
@@ -636,28 +458,6 @@
     cudaError_t error = cudaGetLastError();
     FAIL() << "Error at kernel sync: " << cudaGetErrorString(error) << "\n";
   }
-<<<<<<< HEAD
-  #endif
-  host_vector<TC> h_c_ref(h_c.size(), static_cast<TC>(0.0));
-  auto h_c_ref_tensor = make_tensor(h_c_ref.data(), gmem_c_layout_t{});
-  // A * B
-  for (int k = 0; k < size<1>(h_a_tensor); k++) {
-    for (int m = 0; m < size<0>(h_a_tensor); m++) {
-      for (int n = 0; n < size<0>(h_b_tensor); n++) {
-          const auto a_value      = a_load_transform(h_a_tensor(m, k));
-          const auto b_value      = b_load_transform(h_b_tensor(n, k));
-          const auto a_value_fp64 = static_cast<ABC_64>(a_value);
-          const auto b_value_fp64 = static_cast<ABC_64>(b_value);
-          h_c_ref_tensor(m, n) += static_cast<TC>(a_value_fp64 * b_value_fp64);
-      }
-    }
-  }
-  // C = A*B + C
-  for (int i = 0; i < size(h_c_ref_tensor); i++) {
-    const auto ab_value_fp64 = static_cast<ABC_64>(h_c_ref_tensor(i));
-    const auto c_value_fp64  = static_cast<ABC_64>(c_load_transform(h_c_tensor(i)));
-    h_c_ref_tensor(i)        = c_store_transform(static_cast<TC>(alpha * ab_value_fp64 + beta * c_value_fp64));
-=======
 
   // Reference gemm
   auto h_c_ref = host_reference_gemm(alpha,
@@ -772,7 +572,6 @@
   if (result != cudaSuccess) {
     cudaError_t error = cudaGetLastError();
     FAIL() << "Error at kernel sync: " << cudaGetErrorString(error) << "\n";
->>>>>>> affd1b69
   }
 
   // Copy result data
